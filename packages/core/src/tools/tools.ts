/**
 * @license
 * Copyright 2025 Google LLC
 * SPDX-License-Identifier: Apache-2.0
 */

<<<<<<< HEAD
import type { FunctionDeclaration, PartListUnion, Schema } from '@google/genai';
import type { Summarizer } from '../utils/summarizer.js';
import { defaultSummarizer } from '../utils/summarizer.js';
=======
import { FunctionDeclaration, PartListUnion, Schema } from '@google/genai';
>>>>>>> c313c3de

/**
 * Interface representing the base Tool functionality
 */
export interface Tool<
  TParams = unknown,
  TResult extends ToolResult = ToolResult,
> {
  /**
   * The internal name of the tool (used for API calls)
   */
  name: string;

  /**
   * The user-friendly display name of the tool
   */
  displayName: string;

  /**
   * Description of what the tool does
   */
  description: string;

  /**
   * Function declaration schema from @google/genai
   */
  schema: FunctionDeclaration;

  /**
   * Whether the tool's output should be rendered as markdown
   */
  isOutputMarkdown: boolean;

  /**
   * Whether the tool supports live (streaming) output
   */
  canUpdateOutput: boolean;

  /**
   * Validates the parameters for the tool
   * Should be called from both `shouldConfirmExecute` and `execute`
   * `shouldConfirmExecute` should return false immediately if invalid
   * @param params Parameters to validate
   * @returns An error message string if invalid, null otherwise
   */
  validateToolParams(params: TParams): string | null;

  /**
   * Gets a pre-execution description of the tool operation
   * @param params Parameters for the tool execution
   * @returns A markdown string describing what the tool will do
   * Optional for backward compatibility
   */
  getDescription(params: TParams): string;

  /**
   * Determines if the tool should prompt for confirmation before execution
   * @param params Parameters for the tool execution
   * @returns Whether execute should be confirmed.
   */
  shouldConfirmExecute(
    params: TParams,
    abortSignal: AbortSignal,
  ): Promise<ToolCallConfirmationDetails | false>;

  /**
   * Executes the tool with the given parameters
   * @param params Parameters for the tool execution
   * @returns Result of the tool execution
   */
  execute(
    params: TParams,
    signal: AbortSignal,
    updateOutput?: (output: string) => void,
  ): Promise<TResult>;
}

/**
 * Base implementation for tools with common functionality
 */
export abstract class BaseTool<
  TParams = unknown,
  TResult extends ToolResult = ToolResult,
> implements Tool<TParams, TResult>
{
  /**
   * Creates a new instance of BaseTool
   * @param name Internal name of the tool (used for API calls)
   * @param displayName User-friendly display name of the tool
   * @param description Description of what the tool does
   * @param isOutputMarkdown Whether the tool's output should be rendered as markdown
   * @param canUpdateOutput Whether the tool supports live (streaming) output
   * @param parameterSchema JSON Schema defining the parameters
   */
  constructor(
    readonly name: string,
    readonly displayName: string,
    readonly description: string,
    readonly parameterSchema: Schema,
    readonly isOutputMarkdown: boolean = true,
    readonly canUpdateOutput: boolean = false,
  ) {}

  /**
   * Function declaration schema computed from name, description, and parameterSchema
   */
  get schema(): FunctionDeclaration {
    return {
      name: this.name,
      description: this.description,
      parameters: this.parameterSchema,
    };
  }

  /**
   * Validates the parameters for the tool
   * This is a placeholder implementation and should be overridden
   * Should be called from both `shouldConfirmExecute` and `execute`
   * `shouldConfirmExecute` should return false immediately if invalid
   * @param params Parameters to validate
   * @returns An error message string if invalid, null otherwise
   */
  // eslint-disable-next-line @typescript-eslint/no-unused-vars
  validateToolParams(params: TParams): string | null {
    // Implementation would typically use a JSON Schema validator
    // This is a placeholder that should be implemented by derived classes
    return null;
  }

  /**
   * Gets a pre-execution description of the tool operation
   * Default implementation that should be overridden by derived classes
   * @param params Parameters for the tool execution
   * @returns A markdown string describing what the tool will do
   */
  getDescription(params: TParams): string {
    return JSON.stringify(params);
  }

  /**
   * Determines if the tool should prompt for confirmation before execution
   * @param params Parameters for the tool execution
   * @returns Whether or not execute should be confirmed by the user.
   */
  shouldConfirmExecute(
    // eslint-disable-next-line @typescript-eslint/no-unused-vars
    params: TParams,
    // eslint-disable-next-line @typescript-eslint/no-unused-vars
    abortSignal: AbortSignal,
  ): Promise<ToolCallConfirmationDetails | false> {
    return Promise.resolve(false);
  }

  /**
   * Abstract method to execute the tool with the given parameters
   * Must be implemented by derived classes
   * @param params Parameters for the tool execution
   * @param signal AbortSignal for tool cancellation
   * @returns Result of the tool execution
   */
  abstract execute(
    params: TParams,
    signal: AbortSignal,
    updateOutput?: (output: string) => void,
  ): Promise<TResult>;
}

export interface ToolResult {
  /**
   * A short, one-line summary of the tool's action and result.
   * e.g., "Read 5 files", "Wrote 256 bytes to foo.txt"
   */
  summary?: string;
  /**
   * Content meant to be included in LLM history.
   * This should represent the factual outcome of the tool execution.
   */
  llmContent: PartListUnion;

  /**
   * Markdown string for user display.
   * This provides a user-friendly summary or visualization of the result.
   * NOTE: This might also be considered UI-specific and could potentially be
   * removed or modified in a further refactor if the server becomes purely API-driven.
   * For now, we keep it as the core logic in ReadFileTool currently produces it.
   */
  returnDisplay: ToolResultDisplay;
}

export type ToolResultDisplay = string | FileDiff;

export interface FileDiff {
  fileDiff: string;
  fileName: string;
}

export interface ToolEditConfirmationDetails {
  type: 'edit';
  title: string;
  onConfirm: (
    outcome: ToolConfirmationOutcome,
    payload?: ToolConfirmationPayload,
  ) => Promise<void>;
  fileName: string;
  fileDiff: string;
  isModifying?: boolean;
}

export interface ToolConfirmationPayload {
  // used to override `modifiedProposedContent` for modifiable tools in the
  // inline modify flow
  newContent: string;
}

export interface ToolExecuteConfirmationDetails {
  type: 'exec';
  title: string;
  onConfirm: (outcome: ToolConfirmationOutcome) => Promise<void>;
  command: string;
  rootCommand: string;
}

export interface ToolMcpConfirmationDetails {
  type: 'mcp';
  title: string;
  serverName: string;
  toolName: string;
  toolDisplayName: string;
  onConfirm: (outcome: ToolConfirmationOutcome) => Promise<void>;
}

export interface ToolInfoConfirmationDetails {
  type: 'info';
  title: string;
  onConfirm: (outcome: ToolConfirmationOutcome) => Promise<void>;
  prompt: string;
  urls?: string[];
}

export type ToolCallConfirmationDetails =
  | ToolEditConfirmationDetails
  | ToolExecuteConfirmationDetails
  | ToolMcpConfirmationDetails
  | ToolInfoConfirmationDetails;

export enum ToolConfirmationOutcome {
  ProceedOnce = 'proceed_once',
  ProceedAlways = 'proceed_always',
  ProceedAlwaysServer = 'proceed_always_server',
  ProceedAlwaysTool = 'proceed_always_tool',
  ModifyWithEditor = 'modify_with_editor',
  Cancel = 'cancel',
}<|MERGE_RESOLUTION|>--- conflicted
+++ resolved
@@ -4,13 +4,7 @@
  * SPDX-License-Identifier: Apache-2.0
  */
 
-<<<<<<< HEAD
 import type { FunctionDeclaration, PartListUnion, Schema } from '@google/genai';
-import type { Summarizer } from '../utils/summarizer.js';
-import { defaultSummarizer } from '../utils/summarizer.js';
-=======
-import { FunctionDeclaration, PartListUnion, Schema } from '@google/genai';
->>>>>>> c313c3de
 
 /**
  * Interface representing the base Tool functionality
