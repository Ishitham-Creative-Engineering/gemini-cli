--- conflicted
+++ resolved
@@ -4,15 +4,10 @@
  * SPDX-License-Identifier: Apache-2.0
  */
 
-<<<<<<< HEAD
 import type { Mock } from 'vitest';
 import { describe, it, expect, vi, beforeEach, afterEach } from 'vitest';
 import type { Content, GoogleGenAI, Models } from '@google/genai';
-=======
-import { describe, it, expect, vi, beforeEach, Mock, afterEach } from 'vitest';
-import { Content, GoogleGenAI, Models } from '@google/genai';
 import { DEFAULT_GEMINI_FLASH_MODEL } from '../config/models.js';
->>>>>>> c313c3de
 import { GeminiClient } from '../core/client.js';
 import { Config } from '../config/config.js';
 import type { NextSpeakerResponse } from './nextSpeakerChecker.js';
