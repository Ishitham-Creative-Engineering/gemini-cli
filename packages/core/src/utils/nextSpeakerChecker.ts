/**
 * @license
 * Copyright 2025 Google LLC
 * SPDX-License-Identifier: Apache-2.0
 */

<<<<<<< HEAD
import type { Content, SchemaUnion } from '@google/genai';
import { Type } from '@google/genai';
import type { GeminiClient } from '../core/client.js';
import type { GeminiChat } from '../core/geminiChat.js';
=======
import { Content, SchemaUnion, Type } from '@google/genai';
import { DEFAULT_GEMINI_FLASH_MODEL } from '../config/models.js';
import { GeminiClient } from '../core/client.js';
import { GeminiChat } from '../core/geminiChat.js';
>>>>>>> c313c3de
import { isFunctionResponse } from './messageInspectors.js';

const CHECK_PROMPT = `Analyze *only* the content and structure of your immediately preceding response (your last turn in the conversation history). Based *strictly* on that response, determine who should logically speak next: the 'user' or the 'model' (you).
**Decision Rules (apply in order):**
1.  **Model Continues:** If your last response explicitly states an immediate next action *you* intend to take (e.g., "Next, I will...", "Now I'll process...", "Moving on to analyze...", indicates an intended tool call that didn't execute), OR if the response seems clearly incomplete (cut off mid-thought without a natural conclusion), then the **'model'** should speak next.
2.  **Question to User:** If your last response ends with a direct question specifically addressed *to the user*, then the **'user'** should speak next.
3.  **Waiting for User:** If your last response completed a thought, statement, or task *and* does not meet the criteria for Rule 1 (Model Continues) or Rule 2 (Question to User), it implies a pause expecting user input or reaction. In this case, the **'user'** should speak next.
**Output Format:**
Respond *only* in JSON format according to the following schema. Do not include any text outside the JSON structure.
\`\`\`json
{
  "type": "object",
  "properties": {
    "reasoning": {
        "type": "string",
        "description": "Brief explanation justifying the 'next_speaker' choice based *strictly* on the applicable rule and the content/structure of the preceding turn."
    },
    "next_speaker": {
      "type": "string",
      "enum": ["user", "model"],
      "description": "Who should speak next based *only* on the preceding turn and the decision rules."
    }
  },
  "required": ["next_speaker", "reasoning"]
}
\`\`\`
`;

const RESPONSE_SCHEMA: SchemaUnion = {
  type: Type.OBJECT,
  properties: {
    reasoning: {
      type: Type.STRING,
      description:
        "Brief explanation justifying the 'next_speaker' choice based *strictly* on the applicable rule and the content/structure of the preceding turn.",
    },
    next_speaker: {
      type: Type.STRING,
      enum: ['user', 'model'],
      description:
        'Who should speak next based *only* on the preceding turn and the decision rules',
    },
  },
  required: ['reasoning', 'next_speaker'],
};

export interface NextSpeakerResponse {
  reasoning: string;
  next_speaker: 'user' | 'model';
}

export async function checkNextSpeaker(
  chat: GeminiChat,
  geminiClient: GeminiClient,
  abortSignal: AbortSignal,
): Promise<NextSpeakerResponse | null> {
  // We need to capture the curated history because there are many moments when the model will return invalid turns
  // that when passed back up to the endpoint will break subsequent calls. An example of this is when the model decides
  // to respond with an empty part collection if you were to send that message back to the server it will respond with
  // a 400 indicating that model part collections MUST have content.
  const curatedHistory = chat.getHistory(/* curated */ true);

  // Ensure there's a model response to analyze
  if (curatedHistory.length === 0) {
    // Cannot determine next speaker if history is empty.
    return null;
  }

  const comprehensiveHistory = chat.getHistory();
  // If comprehensiveHistory is empty, there is no last message to check.
  // This case should ideally be caught by the curatedHistory.length check earlier,
  // but as a safeguard:
  if (comprehensiveHistory.length === 0) {
    return null;
  }
  const lastComprehensiveMessage =
    comprehensiveHistory[comprehensiveHistory.length - 1];

  // If the last message is a user message containing only function_responses,
  // then the model should speak next.
  if (
    lastComprehensiveMessage &&
    isFunctionResponse(lastComprehensiveMessage)
  ) {
    return {
      reasoning:
        'The last message was a function response, so the model should speak next.',
      next_speaker: 'model',
    };
  }

  if (
    lastComprehensiveMessage &&
    lastComprehensiveMessage.role === 'model' &&
    lastComprehensiveMessage.parts &&
    lastComprehensiveMessage.parts.length === 0
  ) {
    lastComprehensiveMessage.parts.push({ text: '' });
    return {
      reasoning:
        'The last message was a filler model message with no content (nothing for user to act on), model should speak next.',
      next_speaker: 'model',
    };
  }

  // Things checked out. Let's proceed to potentially making an LLM request.

  const lastMessage = curatedHistory[curatedHistory.length - 1];
  if (!lastMessage || lastMessage.role !== 'model') {
    // Cannot determine next speaker if the last turn wasn't from the model
    // or if history is empty.
    return null;
  }

  const contents: Content[] = [
    ...curatedHistory,
    { role: 'user', parts: [{ text: CHECK_PROMPT }] },
  ];

  try {
    const parsedResponse = (await geminiClient.generateJson(
      contents,
      RESPONSE_SCHEMA,
      abortSignal,
      DEFAULT_GEMINI_FLASH_MODEL,
    )) as unknown as NextSpeakerResponse;

    if (
      parsedResponse &&
      parsedResponse.next_speaker &&
      ['user', 'model'].includes(parsedResponse.next_speaker)
    ) {
      return parsedResponse;
    }
    return null;
  } catch (error) {
    console.warn(
      'Failed to talk to Gemini endpoint when seeing if conversation should continue.',
      error,
    );
    return null;
  }
}<|MERGE_RESOLUTION|>--- conflicted
+++ resolved
@@ -4,17 +4,11 @@
  * SPDX-License-Identifier: Apache-2.0
  */
 
-<<<<<<< HEAD
 import type { Content, SchemaUnion } from '@google/genai';
 import { Type } from '@google/genai';
+import { DEFAULT_GEMINI_FLASH_MODEL } from '../config/models.js';
 import type { GeminiClient } from '../core/client.js';
 import type { GeminiChat } from '../core/geminiChat.js';
-=======
-import { Content, SchemaUnion, Type } from '@google/genai';
-import { DEFAULT_GEMINI_FLASH_MODEL } from '../config/models.js';
-import { GeminiClient } from '../core/client.js';
-import { GeminiChat } from '../core/geminiChat.js';
->>>>>>> c313c3de
 import { isFunctionResponse } from './messageInspectors.js';
 
 const CHECK_PROMPT = `Analyze *only* the content and structure of your immediately preceding response (your last turn in the conversation history). Based *strictly* on that response, determine who should logically speak next: the 'user' or the 'model' (you).
